--- conflicted
+++ resolved
@@ -10,11 +10,7 @@
 		<project.build.sourceEncoding>UTF-8</project.build.sourceEncoding>
 		<target.jvm>1.7</target.jvm>
 		<antlr.version>4.8-1</antlr.version>
-<<<<<<< HEAD
-		<antlr4test-maven-plugin.version>1.15-SNAPSHOT</antlr4test-maven-plugin.version>
-=======
 		<antlr4test-maven-plugin.version>1.15</antlr4test-maven-plugin.version>
->>>>>>> 9b009a42
 		<junit.version>4.13.1</junit.version>
 	</properties>
 	<prerequisites>
@@ -248,7 +244,6 @@
 				<module>suokif</module>
 				<module>swift</module>
 				<module>swift-fin</module>
-                <module>tcp</module>
 				<module>telephone</module>
 				<module>terraform</module>
 				<module>thrift</module>
