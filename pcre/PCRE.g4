/*
 * Copyright (c) 2014 by Bart Kiers
 *
 * The MIT license.
 *
 * Permission is hereby granted, free of charge, to any person
 * obtaining a copy of this software and associated documentation
 * files (the "Software"), to deal in the Software without
 * restriction, including without limitation the rights to use,
 * copy, modify, merge, publish, distribute, sublicense, and/or sell
 * copies of the Software, and to permit persons to whom the
 * Software is furnished to do so, subject to the following
 * conditions:
 *
 * The above copyright notice and this permission notice shall be
 * included in all copies or substantial portions of the Software.
 *
 * THE SOFTWARE IS PROVIDED "AS IS", WITHOUT WARRANTY OF ANY KIND,
 * EXPRESS OR IMPLIED, INCLUDING BUT NOT LIMITED TO THE WARRANTIES
 * OF MERCHANTABILITY, FITNESS FOR A PARTICULAR PURPOSE AND
 * NONINFRINGEMENT. IN NO EVENT SHALL THE AUTHORS OR COPYRIGHT
 * HOLDERS BE LIABLE FOR ANY CLAIM, DAMAGES OR OTHER LIABILITY,
 * WHETHER IN AN ACTION OF CONTRACT, TORT OR OTHERWISE, ARISING
 * FROM, OUT OF OR IN CONNECTION WITH THE SOFTWARE OR THE USE OR
 * OTHER DEALINGS IN THE SOFTWARE.
 *
 * Project      : PCRE Parser, an ANTLR 4 grammar for PCRE
 * Developed by : Bart Kiers, bart@big-o.nl
<<<<<<< HEAD
=======
 * Also see     : https://github.com/bkiers/pcre-parser
>>>>>>> 5f65e363
 */
grammar PCRE;

// Most single line comments above the lexer- and  parser rules 
// are copied from the official PCRE man pages (last updated: 
// 10 January 2012): http://www.pcre.org/pcre.txt
parse
 : alternation EOF
 ;

// ALTERNATION
//
//         expr|expr|expr...
alternation
 : expr ('|' expr)*
 ;

expr
 : element*
 ;

element
 : atom quantifier?
 ;

// QUANTIFIERS
//
//         ?           0 or 1, greedy
//         ?+          0 or 1, possessive
//         ??          0 or 1, lazy
//         *           0 or more, greedy
//         *+          0 or more, possessive
//         *?          0 or more, lazy
//         +           1 or more, greedy
//         ++          1 or more, possessive
//         +?          1 or more, lazy
//         {n}         exactly n
//         {n,m}       at least n, no more than m, greedy
//         {n,m}+      at least n, no more than m, possessive
//         {n,m}?      at least n, no more than m, lazy
//         {n,}        n or more, greedy
//         {n,}+       n or more, possessive
//         {n,}?       n or more, lazy
quantifier
 : '?' quantifier_type
 | '+' quantifier_type
 | '*' quantifier_type
 | '{' number '}' quantifier_type
 | '{' number ',' '}' quantifier_type
 | '{' number ',' number '}' quantifier_type
 ;

quantifier_type
 : '+'
 | '?'
 | /* nothing */
 ;

// CHARACTER CLASSES
//
//         [...]       positive character class
//         [^...]      negative character class
//         [x-y]       range (can be used for hex characters)
//         [[:xxx:]]   positive POSIX named set
//         [[:^xxx:]]  negative POSIX named set
//
//         alnum       alphanumeric
//         alpha       alphabetic
//         ascii       0-127
//         blank       space or tab
//         cntrl       control character
//         digit       decimal digit
//         graph       printing, excluding space
//         lower       lower case letter
//         print       printing, including space
//         punct       printing, excluding alphanumeric
//         space       white space
//         upper       upper case letter
//         word        same as \w
//         xdigit      hexadecimal digit
//
//       In PCRE, POSIX character set names recognize only ASCII  characters  by
//       default,  but  some  of them use Unicode properties if PCRE_UCP is set.
//       You can use \Q...\E inside a character class.
character_class
 : '[' '^' CharacterClassEnd Hyphen cc_atom+ ']'
 | '[' '^' CharacterClassEnd cc_atom* ']'
 | '[' '^' cc_atom+ ']'
 | '[' CharacterClassEnd Hyphen cc_atom+ ']'
 | '[' CharacterClassEnd cc_atom* ']'
 | '[' cc_atom+ ']'
 ;

// BACKREFERENCES
//
//         \n              reference by number (can be ambiguous)
//         \gn             reference by number
//         \g{n}           reference by number
//         \g{-n}          relative reference by number
//         \k<name>        reference by name (Perl)
//         \k'name'        reference by name (Perl)
//         \g{name}        reference by name (Perl)
//         \k{name}        reference by name (.NET)
//         (?P=name)       reference by name (Python)
backreference
 : backreference_or_octal
 | '\\g' number
 | '\\g' '{' number '}'
 | '\\g' '{' '-' number '}'
 | '\\k' '<' name '>'
 | '\\k' '\'' name '\''
 | '\\g' '{' name '}'
 | '\\k' '{' name '}'
 | '(' '?' 'P' '=' name ')'
 ;

backreference_or_octal
 : octal_char
 | Backslash digit
 ;

// CAPTURING
//
//         (...)           capturing group
//         (?<name>...)    named capturing group (Perl)
//         (?'name'...)    named capturing group (Perl)
//         (?P<name>...)   named capturing group (Python)
//         (?:...)         non-capturing group
//         (?|...)         non-capturing group; reset group numbers for
//                          capturing groups in each alternative
//
// ATOMIC GROUPS
//
//         (?>...)         atomic, non-capturing group
capture
 : '(' '?' '<' name '>' alternation ')'
 | '(' '?''\'' name '\'' alternation ')'
 | '(' '?' 'P' '<' name '>' alternation ')'
 | '(' alternation ')'
 ;

non_capture
 : '(' '?' ':' alternation ')'
 | '(' '?' '|' alternation ')'
 | '(' '?' '>' alternation ')'
 ;

// COMMENT
//
//         (?#....)        comment (not nestable)
comment
 : '(' '?' '#' non_close_parens ')'
 ;

// OPTION SETTING
//
//         (?i)            caseless
//         (?J)            allow duplicate names
//         (?m)            multiline
//         (?s)            single line (dotall)
//         (?U)            default ungreedy (lazy)
//         (?x)            extended (ignore white space)
//         (?-...)         unset option(s)
//
//       The following are recognized only at the start of a  pattern  or  after
//       one of the newline-setting options with similar syntax:
//
//         (*NO_START_OPT) no start-match optimization (PCRE_NO_START_OPTIMIZE)
//         (*UTF8)         set UTF-8 mode: 8-bit library (PCRE_UTF8)
//         (*UTF16)        set UTF-16 mode: 16-bit library (PCRE_UTF16)
//         (*UCP)          set PCRE_UCP (use Unicode properties for \d etc)
option
 : '(' '?' option_flags '-' option_flags ')'
 | '(' '?' option_flags ')'
 | '(' '?' '-' option_flags ')'
 | '(' '*' 'N' 'O' '_' 'S' 'T' 'A' 'R' 'T' '_' 'O' 'P' 'T' ')'
 | '(' '*' 'U' 'T' 'F' '8' ')'
 | '(' '*' 'U' 'T' 'F' '1' '6' ')'
 | '(' '*' 'U' 'C' 'P' ')'
 ;

option_flags
 : option_flag+
 ;

option_flag
 : 'i'
 | 'J'
 | 'm'
 | 's'
 | 'U'
 | 'x'
 ;

// LOOKAHEAD AND LOOKBEHIND ASSERTIONS
//
//         (?=...)         positive look ahead
//         (?!...)         negative look ahead
//         (?<=...)        positive look behind
//         (?<!...)        negative look behind
//
//       Each top-level branch of a look behind must be of a fixed length.
look_around
 : '(' '?' '=' alternation ')'
 | '(' '?' '!' alternation ')'
 | '(' '?' '<' '=' alternation ')'
 | '(' '?' '<' '!' alternation ')'
 ;

// SUBROUTINE REFERENCES (POSSIBLY RECURSIVE)
//
//         (?R)            recurse whole pattern
//         (?n)            call subpattern by absolute number
//         (?+n)           call subpattern by relative number
//         (?-n)           call subpattern by relative number
//         (?&name)        call subpattern by name (Perl)
//         (?P>name)       call subpattern by name (Python)
//         \g<name>        call subpattern by name (Oniguruma)
//         \g'name'        call subpattern by name (Oniguruma)
//         \g<n>           call subpattern by absolute number (Oniguruma)
//         \g'n'           call subpattern by absolute number (Oniguruma)
//         \g<+n>          call subpattern by relative number (PCRE extension)
//         \g'+n'          call subpattern by relative number (PCRE extension)
//         \g<-n>          call subpattern by relative number (PCRE extension)
//         \g'-n'          call subpattern by relative number (PCRE extension)
subroutine_reference
 : '(' '?' 'R' ')'
 | '(' '?' number ')'
 | '(' '?' '+' number ')'
 | '(' '?' '-' number ')'
 | '(' '?' '&' name ')'
 | '(' '?' 'P' '>' name ')'
 | '\\g' '<' name '>'
 | '\\g' '\'' name '\''
 | '\\g' '<' number '>'
 | '\\g' '\'' number '\''
 | '\\g' '<' '+' number '>'
 | '\\g' '\'' '+' number '\''
 | '\\g' '<' '-' number '>'
 | '\\g' '\'' '-' number '\''
 ;

// CONDITIONAL PATTERNS
//
//         (?(condition)yes-pattern)
//         (?(condition)yes-pattern|no-pattern)
//
//         (?(n)...        absolute reference condition
//         (?(+n)...       relative reference condition
//         (?(-n)...       relative reference condition
//         (?(<name>)...   named reference condition (Perl)
//         (?('name')...   named reference condition (Perl)
//         (?(name)...     named reference condition (PCRE)
//         (?(R)...        overall recursion condition
//         (?(Rn)...       specific group recursion condition
//         (?(R&name)...   specific recursion condition
//         (?(DEFINE)...   define subpattern for reference
//         (?(assert)...   assertion condition
conditional
 : '(' '?' '(' number ')' alternation ('|' alternation)? ')'
 | '(' '?' '(' '+' number ')' alternation ('|' alternation)? ')'
 | '(' '?' '(' '-' number ')' alternation ('|' alternation)? ')'
 | '(' '?' '(' '<' name '>' ')' alternation ('|' alternation)? ')'
 | '(' '?' '(' '\'' name '\'' ')' alternation ('|' alternation)? ')'
 | '(' '?' '(' 'R' number ')' alternation ('|' alternation)? ')'
 | '(' '?' '(' 'R' ')' alternation ('|' alternation)? ')'
 | '(' '?' '(' 'R' '&' name ')' alternation ('|' alternation)? ')'
 | '(' '?' '(' 'D' 'E' 'F' 'I' 'N' 'E' ')' alternation ('|' alternation)? ')'
 | '(' '?' '(' 'a' 's' 's' 'e' 'r' 't' ')' alternation ('|' alternation)? ')'
 | '(' '?' '(' name ')' alternation ('|' alternation)? ')'
 ;

// BACKTRACKING CONTROL
//
//       The following act immediately they are reached:
//
//         (*ACCEPT)       force successful match
//         (*FAIL)         force backtrack; synonym (*F)
//         (*MARK:NAME)    set name to be passed back; synonym (*:NAME)
//
//       The  following  act only when a subsequent match failure causes a back-
//       track to reach them. They all force a match failure, but they differ in
//       what happens afterwards. Those that advance the start-of-match point do
//       so only if the pattern is not anchored.
//
//         (*COMMIT)       overall failure, no advance of starting point
//         (*PRUNE)        advance to next starting character
//         (*PRUNE:NAME)   equivalent to (*MARK:NAME)(*PRUNE)
//         (*SKIP)         advance to current matching position
//         (*SKIP:NAME)    advance to position corresponding to an earlier
//                         (*MARK:NAME); if not found, the (*SKIP) is ignored
//         (*THEN)         local failure, backtrack to next alternation
//         (*THEN:NAME)    equivalent to (*MARK:NAME)(*THEN)
backtrack_control
 : '(' '*' 'A' 'C' 'C' 'E' 'P' 'T' ')'
 | '(' '*' 'F' ('A' 'I' 'L')? ')'
 | '(' '*' ('M' 'A' 'R' 'K')? ':' 'N' 'A' 'M' 'E' ')'
 | '(' '*' 'C' 'O' 'M' 'M' 'I' 'T' ')'
 | '(' '*' 'P' 'R' 'U' 'N' 'E' ')'
 | '(' '*' 'P' 'R' 'U' 'N' 'E' ':' 'N' 'A' 'M' 'E' ')'
 | '(' '*' 'S' 'K' 'I' 'P' ')'
 | '(' '*' 'S' 'K' 'I' 'P' ':' 'N' 'A' 'M' 'E' ')'
 | '(' '*' 'T' 'H' 'E' 'N' ')'
 | '(' '*' 'T' 'H' 'E' 'N' ':' 'N' 'A' 'M' 'E' ')'
 ;

// NEWLINE CONVENTIONS
//capture
//       These are recognized only at the very start of the pattern or  after  a
//       (*BSR_...), (*UTF8), (*UTF16) or (*UCP) option.
//
//         (*CR)           carriage return only
//         (*LF)           linefeed only
//         (*CRLF)         carriage return followed by linefeed
//         (*ANYCRLF)      all three of the above
//         (*ANY)          any Unicode newline sequence
//
// WHAT \R MATCHES
//
//       These  are  recognized only at the very start of the pattern or after a
//       (*...) option that sets the newline convention or a UTF or UCP mode.
//
//         (*BSR_ANYCRLF)  CR, LF, or CRLF
//         (*BSR_UNICODE)  any Unicode newline sequence
newline_convention
 : '(' '*' 'C' 'R' ')'
 | '(' '*' 'L' 'F' ')'
 | '(' '*' 'C' 'R' 'L' 'F' ')'
 | '(' '*' 'A' 'N' 'Y' 'C' 'R' 'L' 'F' ')'
 | '(' '*' 'A' 'N' 'Y' ')'
 | '(' '*' 'B' 'S' 'R' '_' 'A' 'N' 'Y' 'C' 'R' 'L' 'F' ')'
 | '(' '*' 'B' 'S' 'R' '_' 'U' 'N' 'I' 'C' 'O' 'D' 'E' ')'
 ;

// CALLOUTS
//
//         (?C)      callout
//         (?Cn)     callout with data n
callout
 : '(' '?' 'C' ')'
 | '(' '?' 'C' number ')'
 ;

atom
 : subroutine_reference
 | shared_atom
 | literal
 | character_class
 | capture
 | non_capture
 | comment
 | option
 | look_around
 | backreference
 | conditional
 | backtrack_control
 | newline_convention
 | callout
 | Dot
 | Caret
 | StartOfSubject
 | WordBoundary
 | NonWordBoundary
 | EndOfSubjectOrLine
 | EndOfSubjectOrLineEndOfSubject
 | EndOfSubject
 | PreviousMatchInSubject
 | ResetStartMatch
 | OneDataUnit
 | ExtendedUnicodeChar
 ;

cc_atom
 : cc_literal Hyphen cc_literal
 | shared_atom
 | cc_literal
 | backreference_or_octal // only octal is valid in a cc
 ;

shared_atom
 : POSIXNamedSet
 | POSIXNegatedNamedSet
 | ControlChar
 | DecimalDigit
 | NotDecimalDigit
 | HorizontalWhiteSpace
 | NotHorizontalWhiteSpace
 | NotNewLine
 | CharWithProperty
 | CharWithoutProperty
 | NewLineSequence
 | WhiteSpace
 | NotWhiteSpace
 | VerticalWhiteSpace
 | NotVerticalWhiteSpace
 | WordChar
 | NotWordChar 
 ;

literal
 : shared_literal
 | CharacterClassEnd
 ;

cc_literal
 : shared_literal
 | Dot
 | CharacterClassStart
 | Caret
 | QuestionMark
 | Plus
 | Star
 | WordBoundary
 | EndOfSubjectOrLine
 | Pipe
 | OpenParen
 | CloseParen
 ;

shared_literal
 : octal_char
 | letter
 | digit
 | BellChar
 | EscapeChar
 | FormFeed
 | NewLine
 | CarriageReturn
 | Tab
 | HexChar
 | Quoted
 | BlockQuoted
 | OpenBrace
 | CloseBrace
 | Comma
 | Hyphen
 | LessThan
 | GreaterThan
 | SingleQuote
 | Underscore
 | Colon
 | Hash
 | Equals
 | Exclamation
 | Ampersand
 | OtherChar
 ;

number
 : digits
 ;

octal_char
 : ( Backslash (D0 | D1 | D2 | D3) octal_digit octal_digit
   | Backslash octal_digit octal_digit                     
   )

 ;

octal_digit
 : D0 | D1 | D2 | D3 | D4 | D5 | D6 | D7
 ;
 
digits
 : digit+
 ;

digit
 : D0 | D1 | D2 | D3 | D4 | D5 | D6 | D7 | D8 | D9
 ;

name
 : letters
 ;

letters
 : (letter | Underscore)+
 ;

non_close_parens
 : non_close_paren+
 ;

non_close_paren
 : ~CloseParen
 ;

letter
 : ALC | BLC | CLC | DLC | ELC | FLC | GLC | HLC | ILC | JLC | KLC | LLC | MLC | NLC | OLC | PLC | QLC | RLC | SLC | TLC | ULC | VLC | WLC | XLC | YLC | ZLC |
   AUC | BUC | CUC | DUC | EUC | FUC | GUC | HUC | IUC | JUC | KUC | LUC | MUC | NUC | OUC | PUC | QUC | RUC | SUC | TUC | UUC | VUC | WUC | XUC | YUC | ZUC
 ;

// QUOTING
//
//         \x         where x is non-alphanumeric is a literal x
//         \Q...\E    treat enclosed characters as literal
Quoted      : '\\' NonAlphaNumeric;
BlockQuoted : '\\Q' .*? '\\E';

// CHARACTERS
//
//         \a         alarm, that is, the BEL character (hex 07)
//         \cx        "control-x", where x is any ASCII character
//         \e         escape (hex 1B)
//         \f         form feed (hex 0C)
//         \n         newline (hex 0A)
//         \r         carriage return (hex 0D)
//         \t         tab (hex 09)
//         \ddd       character with octal code ddd, or backreference
//         \xhh       character with hex code hh
//         \x{hhh..}  character with hex code hhh..
BellChar       : '\\a';
ControlChar    : '\\c';
EscapeChar     : '\\e';
FormFeed       : '\\f';
NewLine        : '\\n';
CarriageReturn : '\\r';
Tab            : '\\t';
Backslash      : '\\';
HexChar        : '\\x' ( HexDigit HexDigit
                       | '{' HexDigit HexDigit HexDigit+ '}'
                       )
               ;

// CHARACTER TYPES
//
//         .          any character except newline;
//                      in dotall mode, any character whatsoever
//         \C         one data unit, even in UTF mode (best avoided)
//         \d         a decimal digit
//         \D         a character that is not a decimal digit
//         \h         a horizontal white space character
//         \H         a character that is not a horizontal white space character
//         \N         a character that is not a newline
//         \p{xx}     a character with the xx property
//         \P{xx}     a character without the xx property
//         \R         a newline sequence
//         \s         a white space character
//         \S         a character that is not a white space character
//         \v         a vertical white space character
//         \V         a character that is not a vertical white space character
//         \w         a "word" character
//         \W         a "non-word" character
//         \X         an extended Unicode sequence
//
//       In  PCRE,  by  default, \d, \D, \s, \S, \w, and \W recognize only ASCII
//       characters, even in a UTF mode. However, this can be changed by setting
//       the PCRE_UCP option.
Dot                     : '.';
OneDataUnit             : '\\C';
DecimalDigit            : '\\d';
NotDecimalDigit         : '\\D';
HorizontalWhiteSpace    : '\\h';
NotHorizontalWhiteSpace : '\\H';
NotNewLine              : '\\N';
CharWithProperty        : '\\p{' UnderscoreAlphaNumerics '}';
CharWithoutProperty     : '\\P{' UnderscoreAlphaNumerics '}';
NewLineSequence         : '\\R';
WhiteSpace              : '\\s';
NotWhiteSpace           : '\\S';
VerticalWhiteSpace      : '\\v';
NotVerticalWhiteSpace   : '\\V';
WordChar                : '\\w';
NotWordChar             : '\\W';
ExtendedUnicodeChar     : '\\X';

// CHARACTER CLASSES
//
//         [...]       positive character class
//         [^...]      negative character class
//         [x-y]       range (can be used for hex characters)
//         [[:xxx:]]   positive POSIX named set
//         [[:^xxx:]]  negative POSIX named set
//
//         alnum       alphanumeric
//         alpha       alphabetic
//         ascii       0-127
//         blank       space or tab
//         cntrl       control character
//         digit       decimal digit
//         graph       printing, excluding space
//         lower       lower case letter
//         print       printing, including space
//         punct       printing, excluding alphanumeric
//         space       white space
//         upper       upper case letter
//         word        same as \w
//         xdigit      hexadecimal digit
//
//       In PCRE, POSIX character set names recognize only ASCII  characters  by
//       default,  but  some  of them use Unicode properties if PCRE_UCP is set.
//       You can use \Q...\E inside a character class.
CharacterClassStart  : '[';
CharacterClassEnd    : ']';
Caret                : '^';
Hyphen               : '-';
POSIXNamedSet        : '[[:' AlphaNumerics ':]]';
POSIXNegatedNamedSet : '[[:^' AlphaNumerics ':]]';

QuestionMark : '?';
Plus         : '+';
Star         : '*';
OpenBrace    : '{';
CloseBrace   : '}';
Comma        : ',';

// ANCHORS AND SIMPLE ASSERTIONS
//
//         \b          word boundary
//         \B          not a word boundary
//         ^           start of subject
//                      also after internal newline in multiline mode
//         \A          start of subject
//         $           end of subject
//                      also before newline at end of subject
//                      also before internal newline in multiline mode
//         \Z          end of subject
//                      also before newline at end of subject
//         \z          end of subject
//         \G          first matching position in subject
WordBoundary                   : '\\b';
NonWordBoundary                : '\\B';
StartOfSubject                 : '\\A'; 
EndOfSubjectOrLine             : '$';
EndOfSubjectOrLineEndOfSubject : '\\Z'; 
EndOfSubject                   : '\\z'; 
PreviousMatchInSubject         : '\\G';

// MATCH POINT RESET
//
//         \K          reset start of match
ResetStartMatch : '\\K';

SubroutineOrNamedReferenceStartG : '\\g';
NamedReferenceStartK             : '\\k';

Pipe        : '|';
OpenParen   : '(';
CloseParen  : ')';
LessThan    : '<';
GreaterThan : '>';
SingleQuote : '\'';
Underscore  : '_';
Colon       : ':';
Hash        : '#';
Equals      : '=';
Exclamation : '!';
Ampersand   : '&';

ALC : 'a';
BLC : 'b';
CLC : 'c';
DLC : 'd';
ELC : 'e';
FLC : 'f';
GLC : 'g';
HLC : 'h';
ILC : 'i';
JLC : 'j';
KLC : 'k';
LLC : 'l';
MLC : 'm';
NLC : 'n';
OLC : 'o';
PLC : 'p';
QLC : 'q';
RLC : 'r';
SLC : 's';
TLC : 't';
ULC : 'u';
VLC : 'v';
WLC : 'w';
XLC : 'x';
YLC : 'y';
ZLC : 'z';

AUC : 'A';
BUC : 'B';
CUC : 'C';
DUC : 'D';
EUC : 'E';
FUC : 'F';
GUC : 'G';
HUC : 'H';
IUC : 'I';
JUC : 'J';
KUC : 'K';
LUC : 'L';
MUC : 'M';
NUC : 'N';
OUC : 'O';
PUC : 'P';
QUC : 'Q';
RUC : 'R';
SUC : 'S';
TUC : 'T';
UUC : 'U';
VUC : 'V';
WUC : 'W';
XUC : 'X';
YUC : 'Y';
ZUC : 'Z';

D1 : '1';
D2 : '2';
D3 : '3';
D4 : '4';
D5 : '5';
D6 : '6';
D7 : '7';
D8 : '8';
D9 : '9';
D0 : '0';

OtherChar : . ;

// fragments
fragment UnderscoreAlphaNumerics : ('_' | AlphaNumeric)+;
fragment AlphaNumerics           : AlphaNumeric+;
fragment AlphaNumeric            : [a-zA-Z0-9];
fragment NonAlphaNumeric         : ~[a-zA-Z0-9];
fragment HexDigit                : [0-9a-fA-F];
fragment ASCII                   : [\u0000-\u007F];
<|MERGE_RESOLUTION|>--- conflicted
+++ resolved
@@ -26,10 +26,7 @@
  *
  * Project      : PCRE Parser, an ANTLR 4 grammar for PCRE
  * Developed by : Bart Kiers, bart@big-o.nl
-<<<<<<< HEAD
-=======
  * Also see     : https://github.com/bkiers/pcre-parser
->>>>>>> 5f65e363
  */
 grammar PCRE;
 
